Bloom filters
-------------
[![Test](https://github.com/bits-and-blooms/bloom/actions/workflows/test.yml/badge.svg)](https://github.com/bits-and-blooms/bloom/actions/workflows/test.yml)
[![Go Report Card](https://goreportcard.com/badge/github.com/bits-and-blooms/bloom)](https://goreportcard.com/report/github.com/bits-and-blooms/bloom)
[![Go Reference](https://pkg.go.dev/badge/github.com/bits-and-blooms/bloom.svg)](https://pkg.go.dev/github.com/bits-and-blooms/bloom)

A Bloom filter is a concise/compressed representation of a set, where the main
requirement is to make membership queries; _i.e._, whether an item is a
member of a set. A Bloom filter will always correctly report the presence
of an element in the set when the element is indeed present. A Bloom filter 
can use much less storage than the original set, but it allows for some 'false positives':
it may sometimes report that an element is in the set whereas it is not.

When you construct, you need to know how many elements you have (the desired capacity), and what is the desired false positive rate you are willing to tolerate. A common false-positive rate is 1%. The
lower the false-positive rate, the more memory you are going to require. Similarly, the higher the
capacity, the more memory you will use.
You may construct the Bloom filter capable of receiving 1 million elements with a false-positive
rate of 1% in the following manner. 

```Go
    filter := bloom.NewWithEstimates(1000000, 0.01) 
```

You should call `NewWithEstimates` conservatively: if you specify a number of elements that it is
too small, the false-positive bound might be exceeded. A Bloom filter is not a dynamic data structure:
you must know ahead of time what your desired capacity is.

Our implementation accepts keys for setting and testing as `[]byte`. Thus, to
add a string item, `"Love"`:

```Go
    filter.Add([]byte("Love"))
```

Similarly, to test if `"Love"` is in bloom:

```Go
    if filter.Test([]byte("Love"))
```

For numerical data, we recommend that you look into the encoding/binary library. But, for example, to add a `uint32` to the filter:

```Go
    i := uint32(100)
    n1 := make([]byte, 4)
    binary.BigEndian.PutUint32(n1, i)
    filter.Add(n1)
<<<<<<< HEAD

Finally, there is a method to estimate the false positive rate of a
Bloom filter with _m_ bits and _k_ hashing functions for a set of size _n_:

    if bloom.EstimateFalsePositiveRate(20*n, 5, n) > 0.001 ...

You can use it to validate the computed m, k parameters:

    m, k := EstimateParameters(n, fp)
    ActualfpRate := EstimateFalsePositiveRate(m, k, n)

or

	f := NewWithEstimates(n, fp)
	ActualfpRate := EstimateFalsePositiveRate(f.m, f.k, n)

You would expect ActualfpRate to be close to the desired fp in these cases.
=======
```
>>>>>>> 480d64d1

Discussion here: [Bloom filter](https://groups.google.com/d/topic/golang-nuts/6MktecKi1bE/discussion)

Godoc documentation: https://pkg.go.dev/github.com/bits-and-blooms/bloom

## Installation

```bash
go get -u github.com/bits-and-blooms/bloom/v3
```

## Contributing

If you wish to contribute to this project, please branch and issue a pull request against master ("[GitHub Flow](https://guides.github.com/introduction/flow/)")

This project includes a Makefile that allows you to test and build the project with simple commands.
To see all available options:
```bash
make help
```

## Running all tests

Before committing the code, please check if it passes all tests using (note: this will install some dependencies):
```bash
make deps
make qa
```

## Design

A Bloom filter has two parameters: _m_, the number of bits used in storage, and _k_, the number of hashing functions on elements of the set. (The actual hashing functions are important, too, but this is not a parameter for this implementation). A Bloom filter is backed by a [BitSet](https://github.com/bits-and-blooms/bitset); a key is represented in the filter by setting the bits at each value of the  hashing functions (modulo _m_). Set membership is done by _testing_ whether the bits at each value of the hashing functions (again, modulo _m_) are set. If so, the item is in the set. If the item is actually in the set, a Bloom filter will never fail (the true positive rate is 1.0); but it is susceptible to false positives. The art is to choose _k_ and _m_ correctly.

In this implementation, the hashing functions used is [murmurhash](https://github.com/spaolacci/murmur3), a non-cryptographic hashing function.


Given the particular hashing scheme, it's best to be empirical about this. Note
that estimating the FP rate will clear the Bloom filter.<|MERGE_RESOLUTION|>--- conflicted
+++ resolved
@@ -45,27 +45,32 @@
     n1 := make([]byte, 4)
     binary.BigEndian.PutUint32(n1, i)
     filter.Add(n1)
-<<<<<<< HEAD
+```
 
-Finally, there is a method to estimate the false positive rate of a
+
+Sometimes, the actual false positive rate may differ (slightly) from the
+theoretical false positive rate. We have a function to estimate the false positive rate of a
 Bloom filter with _m_ bits and _k_ hashing functions for a set of size _n_:
 
+```Go
     if bloom.EstimateFalsePositiveRate(20*n, 5, n) > 0.001 ...
+```
 
 You can use it to validate the computed m, k parameters:
 
-    m, k := EstimateParameters(n, fp)
-    ActualfpRate := EstimateFalsePositiveRate(m, k, n)
+```Go
+    m, k := bloom.EstimateParameters(n, fp)
+    ActualfpRate := bloom.EstimateFalsePositiveRate(m, k, n)
+```
 
 or
 
-	f := NewWithEstimates(n, fp)
-	ActualfpRate := EstimateFalsePositiveRate(f.m, f.k, n)
+```Go
+	f := bloom.NewWithEstimates(n, fp)
+	ActualfpRate := bloom.EstimateFalsePositiveRate(f.m, f.k, n)
+```
 
-You would expect ActualfpRate to be close to the desired fp in these cases.
-=======
-```
->>>>>>> 480d64d1
+You would expect `ActualfpRate` to be close to the desired false-positive rate `fp` in these cases.
 
 Discussion here: [Bloom filter](https://groups.google.com/d/topic/golang-nuts/6MktecKi1bE/discussion)
 
